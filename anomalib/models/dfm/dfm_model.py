--- conflicted
+++ resolved
@@ -1,10 +1,4 @@
-<<<<<<< HEAD
-"""
-Normality model of DFM
-"""
-=======
 """Normality model of DFKDE."""
->>>>>>> 60887909
 
 # Copyright (C) 2020 Intel Corporation
 #
