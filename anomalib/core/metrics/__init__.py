--- conflicted
+++ resolved
@@ -1,5 +1,4 @@
 """Custom anomaly evaluation metrics."""
-<<<<<<< HEAD
 
 # Copyright (C) 2020 Intel Corporation
 #
@@ -15,10 +14,8 @@
 # See the License for the specific language governing permissions
 # and limitations under the License.
 
-=======
 from .adaptive_threshold import AdaptiveThreshold
 from .anomaly_score_distribution import AnomalyScoreDistribution
->>>>>>> 2bae059c
 from .auroc import AUROC
 from .min_max import MinMax
 from .optimal_f1 import OptimalF1
